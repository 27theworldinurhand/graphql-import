import * as fs from 'fs'
import {
  DefinitionNode,
  parse,
  print,
  TypeDefinitionNode,
  GraphQLObjectType,
  ObjectTypeDefinitionNode,
  DocumentNode,
  Kind,
} from 'graphql'
import { flatten, groupBy, includes, keyBy, isEqual } from 'lodash'
import * as path from 'path'
import * as resolveFrom from 'resolve-from'

import { completeDefinitionPool, ValidDefinitionNode } from './definition'

/**
 * Describes the information from a single import line
 *
 */
export interface RawModule {
  imports: string[]
  from: string
}

const rootFields = ['Query', 'Mutation', 'Subscription']

const read = (schema: string, schemas?: { [key: string]: string }) => {
  if (isFile(schema)) {
    return fs.readFileSync(schema, { encoding: 'utf8' })
  }
  return schemas ? schemas[schema] : schema
}

const isFile = f => f.endsWith('.graphql')

/**
 * Parse a single import line and extract imported types and schema filename
 *
 * @param importLine Import line
 * @returns Processed import line
 */
export function parseImportLine(importLine: string): RawModule {
  // Apply regex to import line
  const matches = importLine.match(/^import (\*|(.*)) from ('|")(.*)('|");?$/)
  if (!matches || matches.length !== 6 || !matches[4]) {
    throw new Error(`Too few regex matches: ${matches}`)
  }

  // Extract matches into named variables
  const [, wildcard, importsString, , from] = matches

  // Extract imported types
  const imports =
    wildcard === '*' ? ['*'] : importsString.split(',').map(d => d.trim())

  // Return information about the import line
  return { imports, from }
}

/**
 * Parse a schema and analyze all import lines
 *
 * @param sdl Schema to parse
 * @returns Array with collection of imports per import line (file)
 */
export function parseSDL(sdl: string): RawModule[] {
  return sdl
    .split('\n')
    .map(l => l.trim())
    .filter(l => l.startsWith('# import ') || l.startsWith('#import '))
    .map(l => l.replace('#', '').trim())
    .map(parseImportLine)
}

/**
 * Main entry point. Recursively process all import statement in a schema
 *
 * @param filePath File path to the initial schema file
 * @returns Single bundled schema with all imported types
 */
export function importSchema(
  schema: string,
  schemas?: { [key: string]: string },
): string {
  const sdl = read(schema, schemas) || schema
  let document = getDocumentFromSDL(sdl)

  // Recursively process the imports, starting by importing all types from the initial schema
  let { allDefinitions, typeDefinitions } = collectDefinitions(
    ['*'],
    sdl,
    schema,
    schemas,
  )

  // Post processing of the final schema (missing types, unused types, etc.)
  // Query, Mutation and Subscription should be merged
  // And should always be in the first set, to make sure they
  // are not filtered out.
  const firstTypes = flatten(typeDefinitions).filter(d =>
    includes(rootFields, d.name.value),
  )
  const otherFirstTypes = typeDefinitions[0].filter(
    d => !includes(rootFields, d.name.value),
  )
  const firstSet = firstTypes.concat(otherFirstTypes)
  const processedTypeNames = []
  const mergedFirstTypes = []
  for (const type of firstSet) {
    if (!includes(processedTypeNames, type.name.value)) {
      processedTypeNames.push(type.name.value)
      mergedFirstTypes.push(type)
    } else {
      const existingType = mergedFirstTypes.find(
        t => t.name.value === type.name.value,
      )
      existingType.fields = existingType.fields.concat(
        (type as ObjectTypeDefinitionNode).fields,
      )
    }
  }

  document = {
    ...document,
    definitions: completeDefinitionPool(
      flatten(allDefinitions),
      firstSet,
      flatten(typeDefinitions),
    ),
  }

  // Return the schema as string
  return print(document)
}

/**
 * Parses a schema into a graphql DocumentNode.
 * If the schema is empty a DocumentNode with empty definitions will be created.
 *
 * @param sdl Schema to parse
 * @returns A graphql DocumentNode with definitions of the parsed sdl.
 */
function getDocumentFromSDL(sdl: string): DocumentNode {
  if (isEmptySDL(sdl)) {
    return {
      kind: Kind.DOCUMENT,
      definitions: [],
    }
  } else {
    return parse(sdl, { noLocation: true })
  }
}

/**
 * Check if a schema contains any type definitions at all.
 *
 * @param sdl Schema to parse
 * @returns True if SDL only contains comments and/or whitespaces
 */
function isEmptySDL(sdl: string): boolean {
  return (
    sdl
      .split('\n')
      .map(l => l.trim())
      .filter(l => !(l.length === 0 || l.startsWith('#'))).length === 0
  )
}

/**
 * Resolve the path of an import.
 * First it will try to find a file relative from the file the import is in, if that fails it will try to resolve it as a module so imports from packages work correctly.
 *
 * @param filePath Path the import was made from
 * @param importFrom Path given for the import
 * @returns Full resolved path to a file
 */
function resolveModuleFilePath(filePath: string, importFrom: string): string {
  const dirname = path.dirname(filePath)
  if (isFile(filePath) && isFile(importFrom)) {
    try {
      return fs.realpathSync(path.join(dirname, importFrom))
    } catch (e) {
      if (e.code === 'ENOENT') {
        return resolveFrom(dirname, importFrom)
      }
    }
  }

  return importFrom
}

/**
 * Recursively process all schema files. Keeps track of both the filtered
 * type definitions, and all type definitions, because they might be needed
 * in post-processing (to add missing types)
 *
 * @param imports Types specified in the import statement
 * @param sdl Current schema
 * @param filePath File location for current schema
 * @param Tracking of processed schemas (for circular dependencies)
 * @param Tracking of imported type definitions per schema
 * @param Tracking of all type definitions per schema
 * @returns Both the collection of all type definitions, and the collection of imported type definitions
 */
function collectDefinitions(
  imports: string[],
  sdl: string,
  filePath: string,
  schemas?: { [key: string]: string },
  processedFiles: Map<string, RawModule[]> = new Map(),
  typeDefinitions: ValidDefinitionNode[][] = [],
  allDefinitions: ValidDefinitionNode[][] = [],
): {
  allDefinitions: ValidDefinitionNode[][]
  typeDefinitions: ValidDefinitionNode[][]
} {
  const key = isFile(filePath) ? path.resolve(filePath) : filePath

  // Get TypeDefinitionNodes from current schema
  const document = getDocumentFromSDL(sdl)

  // Add all definitions to running total
  allDefinitions.push(filterTypeDefinitions(document.definitions))

  // Filter TypeDefinitionNodes by type and defined imports
  const currentTypeDefinitions = filterImportedDefinitions(
    imports,
    document.definitions,
    allDefinitions,
  )

  // Add typedefinitions to running total
  typeDefinitions.push(currentTypeDefinitions)

  // Read imports from current file
  const rawModules = parseSDL(sdl)

  // Process each file (recursively)
  rawModules.forEach(m => {
    // If it was not yet processed (in case of circular dependencies)
<<<<<<< HEAD
    const moduleFilePath =
      isFile(filePath) && isFile(m.from)
        ? path.resolve(path.join(dirname, m.from))
        : m.from
=======
    const moduleFilePath = resolveModuleFilePath(filePath, m.from)
>>>>>>> c1385af8

    const processedFile = processedFiles.get(key)
    if (!processedFile || !processedFile.find(rModule => isEqual(rModule, m))) {
      // Mark this specific import line as processed for this file (for cicular dependency cases)
      processedFiles.set(key, processedFile ? processedFile.concat(m) : [m])
      collectDefinitions(
        m.imports,
        read(moduleFilePath, schemas),
        moduleFilePath,
        schemas,
        processedFiles,
        typeDefinitions,
        allDefinitions,
      )
    }
  })

  // Return the maps of type definitions from each file
  return { allDefinitions, typeDefinitions }
}

/**
 * Filter the types loaded from a schema, first by relevant types,
 * then by the types specified in the import statement.
 *
 * @param imports Types specified in the import statement
 * @param typeDefinitions All definitions from a schema
 * @returns Filtered collection of type definitions
 */
function filterImportedDefinitions(
  imports: string[],
  typeDefinitions: ReadonlyArray<DefinitionNode>,
  allDefinitions: ValidDefinitionNode[][] = [],
): ValidDefinitionNode[] {
  // This should do something smart with fields

  const filteredDefinitions = filterTypeDefinitions(typeDefinitions)

  if (includes(imports, '*')) {
    if (
      imports.length === 1 &&
      imports[0] === '*' &&
      allDefinitions.length > 1
    ) {
      const previousTypeDefinitions: { [key: string]: DefinitionNode } = keyBy(
        flatten(allDefinitions.slice(0, allDefinitions.length - 1)).filter(
          def => !includes(rootFields, def.name.value),
        ),
        def => def.name.value,
      )
      return typeDefinitions.filter(
        typeDef =>
          typeDef.kind === 'ObjectTypeDefinition' &&
          previousTypeDefinitions[typeDef.name.value],
      ) as ObjectTypeDefinitionNode[]
    }
    return filteredDefinitions
  } else {
    const result = filteredDefinitions.filter(d =>
      includes(imports.map(i => i.split('.')[0]), d.name.value),
    )
    const fieldImports = imports.filter(i => i.split('.').length > 1)
    const groupedFieldImports = groupBy(fieldImports, x => x.split('.')[0])

    for (const rootType in groupedFieldImports) {
      const fields = groupedFieldImports[rootType].map(x => x.split('.')[1])
      const rootDefinition = filteredDefinitions.find(
        def => def.name.value === rootType,
      ) as ObjectTypeDefinitionNode
      ;(rootDefinition as any).fields = (filteredDefinitions.find(
        def => def.name.value === rootType,
      ) as ObjectTypeDefinitionNode).fields.filter(
        f => includes(fields, f.name.value) || includes(fields, '*'),
      )
    }

    return result
  }
}

/**
 * Filter relevant definitions from schema
 *
 * @param definitions All definitions from a schema
 * @returns Relevant type definitions
 */
function filterTypeDefinitions(
  definitions: ReadonlyArray<DefinitionNode>,
): ValidDefinitionNode[] {
  const validKinds = [
    'DirectiveDefinition',
    'ScalarTypeDefinition',
    'ObjectTypeDefinition',
    'InterfaceTypeDefinition',
    'EnumTypeDefinition',
    'UnionTypeDefinition',
    'InputObjectTypeDefinition',
  ]
  return definitions
    .filter(d => includes(validKinds, d.kind))
    .map(d => d as ValidDefinitionNode)
}<|MERGE_RESOLUTION|>--- conflicted
+++ resolved
@@ -240,14 +240,10 @@
   // Process each file (recursively)
   rawModules.forEach(m => {
     // If it was not yet processed (in case of circular dependencies)
-<<<<<<< HEAD
     const moduleFilePath =
       isFile(filePath) && isFile(m.from)
         ? path.resolve(path.join(dirname, m.from))
         : m.from
-=======
-    const moduleFilePath = resolveModuleFilePath(filePath, m.from)
->>>>>>> c1385af8
 
     const processedFile = processedFiles.get(key)
     if (!processedFile || !processedFile.find(rModule => isEqual(rModule, m))) {
